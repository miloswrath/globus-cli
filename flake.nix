--- conflicted
+++ resolved
@@ -23,26 +23,6 @@
           python = pkgs."python${concatMajorMinor pythonVersion}";
           pythonPackages = pkgs."python${concatMajorMinor pythonVersion}Packages";
 
-<<<<<<< HEAD
-      globusSyncHelper = python.pkgs.buildPythonPackage {
-        pname = "globus-sync-helper";
-        version = "0.1.0";
-        format = "pyproject";
-        src = ./.;
-        nativeBuildInputs = [
-          python.pkgs.setuptools
-          python.pkgs.wheel
-        ];
-        propagatedBuildInputs = [
-          python.pkgs.click
-        ];
-      };
-
-      catppuccin-jupyterlab = python.pkgs.buildPythonPackage rec {
-        pname = "catppuccin_jupyterlab";
-        version = "0.2.4";
-        format = "wheel";
-=======
           globusSyncHelper = pythonPackages.buildPythonPackage {
             pname = "globus-sync-helper";
             version = "0.1.0";
@@ -61,7 +41,6 @@
               "globus_helper.transfer.main"
             ];
           };
->>>>>>> de996afc
 
           pythonEnv = python.withPackages (_ps: [
             globusSyncHelper
@@ -90,35 +69,11 @@
         type = "app";
         program = "${pythonEnv}/bin/python";
       };
-<<<<<<< HEAD
-      # One unified Python environment for both Lab (frontend) and the theme
-      pythonEnv = python.withPackages (
-        ps:
-          [
-            ps.pytest
-            #ps.jupyterlab
-            ps.ipykernel
-            ps.pandas
-            ps.numpy
-            ps.matplotlib
-            ps.seaborn
-            ps.plotly
-            ps.requests
-            ps.httpx
-            ps.scipy
-            ps.pyyaml
-          ]
-          ++ [
-            globusSyncHelper
-          ]
-          #++ [catppuccin-jupyterlab] # include the theme here
-=======
       globus-helper = {
         type = "app";
         program = "${pythonEnv}/bin/globus-helper";
       };
     });
->>>>>>> de996afc
 
     devShells = forEachSupportedSystem ({
       pkgs,
@@ -147,12 +102,8 @@
           if [ ! -d "$KERNEL_DIR" ]; then
             python -m ipykernel install --user \
               --name "$KERNEL_NAME" \
-<<<<<<< HEAD
-              --display-name "Python 3.13 (flake)" >/dev/null fi
-=======
               --display-name "Python ${python.version} (flake)" >/dev/null
           fi
->>>>>>> de996afc
         '';
       };
     });
